/*******************************************************************************
 *  _  _ ___ ___     _ _
 * | \| | __/ __| __| | |__
 * | .` | _|\__ \/ _` | '_ \
 * |_|\_|_| |___/\__,_|_.__/
 *
 * Copyright (c) 2014-2015. The NFSdb project and its contributors.
 *
 * Licensed under the Apache License, Version 2.0 (the "License");
 * you may not use this file except in compliance with the License.
 * You may obtain a copy of the License at
 *
 * http://www.apache.org/licenses/LICENSE-2.0
 *
 * Unless required by applicable law or agreed to in writing, software
 * distributed under the License is distributed on an "AS IS" BASIS,
 * WITHOUT WARRANTIES OR CONDITIONS OF ANY KIND, either express or implied.
 * See the License for the specific language governing permissions and
 * limitations under the License.
 ******************************************************************************/

package com.nfsdb;

import com.nfsdb.factory.JournalFactory;
import com.nfsdb.logging.Logger;
import com.nfsdb.misc.Os;
import com.nfsdb.net.http.HttpServer;
import com.nfsdb.net.http.HttpServerConfiguration;
import com.nfsdb.net.http.MimeTypes;
import com.nfsdb.net.http.SimpleUrlMatcher;
import com.nfsdb.net.http.handlers.JsonHandler;
import com.nfsdb.net.http.handlers.ImportHandler;
import com.nfsdb.net.http.handlers.NativeStaticContentHandler;
import edu.umd.cs.findbugs.annotations.SuppressFBWarnings;

import java.io.File;
import java.io.IOException;
import java.net.URISyntaxException;
import java.net.URL;
import java.nio.file.*;
import java.nio.file.attribute.BasicFileAttributes;
import java.util.EnumSet;

import static java.nio.file.FileVisitResult.CONTINUE;
import static java.nio.file.StandardCopyOption.COPY_ATTRIBUTES;
import static java.nio.file.StandardCopyOption.REPLACE_EXISTING;

public class BootstrapMain {
    private static final Logger LOGGER = Logger.getLogger(BootstrapMain.class);

    @SuppressFBWarnings("PATH_TRAVERSAL_IN")
    public static void main(String[] args) throws Exception {
        if (args.length < 1) {
            return;
        }

        if (!Os.nativelySupported) {
            LOGGER.error("Unsupported OS");
            return;
        }

        if (Os.type == Os._32Bit) {
            LOGGER.error("NFSdb requires 64-bit JVM");
            return;
        }

        String dir = args[0];
        extractSite(dir);
        File conf = new File(dir, "conf/nfsdb.conf");

        if (!conf.exists()) {
            LOGGER.error("Configuration file does not exist: " + conf);
            return;
        }

        final HttpServerConfiguration configuration = new HttpServerConfiguration(conf);
        final SimpleUrlMatcher matcher = new SimpleUrlMatcher();
<<<<<<< HEAD
        matcher.put("/imp", new ImportHandler(new JournalFactory(configuration.getDbPath().getAbsolutePath())));
        matcher.put("/x", new DummyHandler());
        matcher.setDefaultHandler(new NativeStaticContentHandler(configuration.getHttpPublic(), new MimeTypes(configuration.getMimeTypes())));
=======
        JournalFactory factory = new JournalFactory(configuration.getDbPath().getAbsolutePath());
        matcher.put("/imp", new ImportHandler(factory));
        matcher.put("/js", new JsonHandler(factory));
        if (Os.nativelySupported) {
            matcher.setDefaultHandler(new NativeStaticContentHandler(configuration.getHttpPublic(), new MimeTypes(configuration.getMimeTypes())));
        } else {
            matcher.setDefaultHandler(new StaticContentHandler(configuration.getHttpPublic(), new MimeTypes(configuration.getMimeTypes())));
        }
>>>>>>> 82064bad

        HttpServer server = new HttpServer(configuration, matcher);
        server.start();

        StringBuilder welcome = new StringBuilder();
        welcome.append("Server started on port: ").append(configuration.getHttpPort());
        if (configuration.getSslConfig().isSecure()) {
            welcome.append(" [HTTPS]");
        }

        LOGGER.info(welcome);
    }

    private static void extractSite(String dir) throws URISyntaxException, IOException {
        URL url = HttpServer.class.getResource("/site/");
        final Path source = Paths.get(url.toURI());
        final Path target = Paths.get(dir);
        final EnumSet<FileVisitOption> walkOptions = EnumSet.of(FileVisitOption.FOLLOW_LINKS);
        final CopyOption[] copyOptions = new CopyOption[]{COPY_ATTRIBUTES, REPLACE_EXISTING};

        Files.walkFileTree(source, walkOptions, Integer.MAX_VALUE, new FileVisitor<Path>() {

            private boolean skip = true;

            @Override
            public FileVisitResult preVisitDirectory(Path dir, BasicFileAttributes attrs) {
                if (skip) {
                    skip = false;
                } else {
                    Path newDirectory = target.resolve(source.relativize(dir));
                    try {
                        Files.copy(dir, newDirectory, copyOptions);
                    } catch (FileAlreadyExistsException ignore) {
                    } catch (IOException x) {
                        return FileVisitResult.SKIP_SUBTREE;
                    }
                }
                return CONTINUE;
            }

            @Override
            public FileVisitResult visitFile(Path file, BasicFileAttributes attrs) throws IOException {
                Files.copy(file, target.resolve(source.relativize(file)), copyOptions);
                return CONTINUE;
            }

            @Override
            public FileVisitResult visitFileFailed(Path file, IOException exc) {
                return CONTINUE;
            }

            @Override
            public FileVisitResult postVisitDirectory(Path dir, IOException exc) {
                return FileVisitResult.CONTINUE;
            }
        });
    }

}<|MERGE_RESOLUTION|>--- conflicted
+++ resolved
@@ -28,11 +28,11 @@
 import com.nfsdb.net.http.HttpServerConfiguration;
 import com.nfsdb.net.http.MimeTypes;
 import com.nfsdb.net.http.SimpleUrlMatcher;
+import com.nfsdb.net.http.handlers.DummyHandler;
+import com.nfsdb.net.http.handlers.ImportHandler;
 import com.nfsdb.net.http.handlers.JsonHandler;
-import com.nfsdb.net.http.handlers.ImportHandler;
 import com.nfsdb.net.http.handlers.NativeStaticContentHandler;
 import edu.umd.cs.findbugs.annotations.SuppressFBWarnings;
-
 import java.io.File;
 import java.io.IOException;
 import java.net.URISyntaxException;
@@ -54,11 +54,6 @@
             return;
         }
 
-        if (!Os.nativelySupported) {
-            LOGGER.error("Unsupported OS");
-            return;
-        }
-
         if (Os.type == Os._32Bit) {
             LOGGER.error("NFSdb requires 64-bit JVM");
             return;
@@ -75,20 +70,11 @@
 
         final HttpServerConfiguration configuration = new HttpServerConfiguration(conf);
         final SimpleUrlMatcher matcher = new SimpleUrlMatcher();
-<<<<<<< HEAD
-        matcher.put("/imp", new ImportHandler(new JournalFactory(configuration.getDbPath().getAbsolutePath())));
-        matcher.put("/x", new DummyHandler());
-        matcher.setDefaultHandler(new NativeStaticContentHandler(configuration.getHttpPublic(), new MimeTypes(configuration.getMimeTypes())));
-=======
         JournalFactory factory = new JournalFactory(configuration.getDbPath().getAbsolutePath());
         matcher.put("/imp", new ImportHandler(factory));
         matcher.put("/js", new JsonHandler(factory));
-        if (Os.nativelySupported) {
-            matcher.setDefaultHandler(new NativeStaticContentHandler(configuration.getHttpPublic(), new MimeTypes(configuration.getMimeTypes())));
-        } else {
-            matcher.setDefaultHandler(new StaticContentHandler(configuration.getHttpPublic(), new MimeTypes(configuration.getMimeTypes())));
-        }
->>>>>>> 82064bad
+        matcher.put("/x", new DummyHandler());
+        matcher.setDefaultHandler(new NativeStaticContentHandler(configuration.getHttpPublic(), new MimeTypes(configuration.getMimeTypes())));
 
         HttpServer server = new HttpServer(configuration, matcher);
         server.start();
