--- conflicted
+++ resolved
@@ -179,7 +179,6 @@
     }
 
     public static long openAppend(LPSZ lpsz) {
-<<<<<<< HEAD
         return bumpFileCount(openAppend(lpsz.address()));
     }
 
@@ -189,36 +188,6 @@
 
     public static long openRW(LPSZ lpsz) {
         return bumpFileCount(openRW(lpsz.address()));
-=======
-        long fd = openAppend(lpsz.address());
-        if (fd != -1) {
-            assert auditOpen(fd);
-            bumpFileCount();
-        }
-        return fd;
-    }
-
-    public static long openRO(LPSZ lpsz) {
-        long fd = openRO(lpsz.address());
-        if (fd != -1) {
-            assert auditOpen(fd);
-            bumpFileCount();
-        }
-        return fd;
-    }
-
-    public static long openRW(LPSZ lpsz) {
-        long fd = openRW(lpsz.address());
-        if (fd != -1) {
-            assert auditOpen(fd);
-            bumpFileCount();
-        }
-        return fd;
-    }
-
-    public static void bumpFileCount() {
-        OPEN_FILE_COUNT.incrementAndGet();
->>>>>>> 5bcaf58c
     }
 
     public native static long read(long fd, long address, long len, long offset);
@@ -286,13 +255,9 @@
 
     public native static long write(long fd, long address, long len, long offset);
 
-<<<<<<< HEAD
+    private native static int close0(long fd);
+
     private static native boolean exists0(long lpsz);
-
-    native static int close0(long fd);
-=======
-    private native static int close0(long fd);
->>>>>>> 5bcaf58c
 
     private static boolean strcmp(long lpsz, CharSequence s) {
         int len = s.length();
