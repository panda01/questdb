/*
 * Copyright (c) 2014-2015. Vlad Ilyushchenko
 *
 * Licensed under the Apache License, Version 2.0 (the "License");
 * you may not use this file except in compliance with the License.
 * You may obtain a copy of the License at
 *
 * http://www.apache.org/licenses/LICENSE-2.0
 *
 * Unless required by applicable law or agreed to in writing, software
 * distributed under the License is distributed on an "AS IS" BASIS,
 * WITHOUT WARRANTIES OR CONDITIONS OF ANY KIND, either express or implied.
 * See the License for the specific language governing permissions and
 * limitations under the License.
 */

package com.nfsdb.lang.cst.impl.qry;

import com.nfsdb.Journal;
import com.nfsdb.collections.AbstractImmutableIterator;
import com.nfsdb.factory.configuration.JournalMetadata;
<<<<<<< HEAD
import com.nfsdb.factory.configuration.RecordColumnMetadata;
=======
import com.nfsdb.lang.cst.JournalRecordSource;
import com.nfsdb.lang.cst.RecordMetadata;
import com.nfsdb.storage.ColumnType;
import com.nfsdb.storage.SymbolTable;
>>>>>>> f2e06fc7

public abstract class AbstractJournalSource extends AbstractImmutableIterator<JournalRecord> implements JournalRecordSource, RecordMetadata {
    private final JournalMetadata metadata;

    protected AbstractJournalSource(JournalMetadata metadata) {
        this.metadata = metadata;
    }

    @Override
    public int getColumnCount() {
        return metadata.getColumnCount();
    }

    @Override
    public int getColumnIndex(CharSequence name) {
        return metadata.getColumnIndex(name);
    }

    @Override
    public String getColumnName(int index) {
        return metadata.getColumnMetadata(index).name;
    }

    @Override
    public ColumnType getColumnType(int index) {
        return metadata.getColumnMetadata(index).type;
    }

    @Override
<<<<<<< HEAD
    public RecordColumnMetadata getColumn(int index) {
        return metadata.getColumnMetadata(index);
=======
    public SymbolTable getSymbolTable(int index) {
        Journal j = getJournal();
        return j.getSymbolTable(j.getMetadata().getColumnMetadata(index).name);
>>>>>>> f2e06fc7
    }

    @Override
    public RecordColumnMetadata getColumn(CharSequence name) {
        return metadata.getColumnMetadata(name);
    }
}<|MERGE_RESOLUTION|>--- conflicted
+++ resolved
@@ -1,5 +1,5 @@
 /*
- * Copyright (c) 2014-2015. Vlad Ilyushchenko
+ * Copyright (c) 2014. Vlad Ilyushchenko
  *
  * Licensed under the Apache License, Version 2.0 (the "License");
  * you may not use this file except in compliance with the License.
@@ -18,15 +18,14 @@
 
 import com.nfsdb.Journal;
 import com.nfsdb.collections.AbstractImmutableIterator;
+import com.nfsdb.column.ColumnType;
+import com.nfsdb.column.SymbolTable;
 import com.nfsdb.factory.configuration.JournalMetadata;
-<<<<<<< HEAD
 import com.nfsdb.factory.configuration.RecordColumnMetadata;
-=======
 import com.nfsdb.lang.cst.JournalRecordSource;
 import com.nfsdb.lang.cst.RecordMetadata;
 import com.nfsdb.storage.ColumnType;
 import com.nfsdb.storage.SymbolTable;
->>>>>>> f2e06fc7
 
 public abstract class AbstractJournalSource extends AbstractImmutableIterator<JournalRecord> implements JournalRecordSource, RecordMetadata {
     private final JournalMetadata metadata;
@@ -56,14 +55,14 @@
     }
 
     @Override
-<<<<<<< HEAD
     public RecordColumnMetadata getColumn(int index) {
         return metadata.getColumnMetadata(index);
-=======
+    }
+    
+    @Override
     public SymbolTable getSymbolTable(int index) {
         Journal j = getJournal();
         return j.getSymbolTable(j.getMetadata().getColumnMetadata(index).name);
->>>>>>> f2e06fc7
     }
 
     @Override
